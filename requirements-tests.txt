--- conflicted
+++ resolved
@@ -7,12 +7,7 @@
 mongomock==3.7.0
 pymongo==3.4.0
 
-<<<<<<< HEAD
 ipdb==0.10.2
-pytest==3.0.4
-=======
-ipdb==0.10.1
 pytest==3.0.6
->>>>>>> 01476864
 pytest-flask            == 0.10.0
 pytest-sugar==0.8.0