-r requirements.txt
-e .

marshmallow-sqlalchemy  >= 0.8.0
marshmallow-peewee      >= 1.0.4
peewee                  >= 2.8.2
mongomock==3.8.0
pymongo==3.4.0

<<<<<<< HEAD
ipdb==0.10.1
pytest==3.2.0
=======
ipdb==0.10.3
pytest==3.0.6
>>>>>>> 585d224f
pytest-flask            == 0.10.0
pytest-sugar==0.8.0<|MERGE_RESOLUTION|>--- conflicted
+++ resolved
@@ -7,12 +7,7 @@
 mongomock==3.8.0
 pymongo==3.4.0
 
-<<<<<<< HEAD
-ipdb==0.10.1
-pytest==3.2.0
-=======
-ipdb==0.10.3
-pytest==3.0.6
->>>>>>> 585d224f
+ipdb                    == 0.10.3
+pytest                  == 3.2.0
 pytest-flask            == 0.10.0
-pytest-sugar==0.8.0+pytest-sugar            == 0.8.0