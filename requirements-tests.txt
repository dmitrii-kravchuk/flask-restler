--- conflicted
+++ resolved
@@ -8,11 +8,6 @@
 pymongo==3.7.2
 
 ipdb                    == 0.11
-<<<<<<< HEAD
-pytest                  == 3.8.2
+pytest==3.9.3
 pytest-flask==0.14.0
-=======
-pytest==3.9.3
-pytest-flask            == 0.13.0
->>>>>>> c747aeeb
 pytest-sugar            == 0.9.1