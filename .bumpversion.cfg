[bumpversion]
commit = True
<<<<<<< HEAD
current_version = 1.2.1
=======
current_version = 1.2.2
>>>>>>> 1cd87bbd
files = flask_restler/__init__.py
tag = True
tag_name = {new_version}
<|MERGE_RESOLUTION|>--- conflicted
+++ resolved
@@ -1,10 +1,6 @@
 [bumpversion]
 commit = True
-<<<<<<< HEAD
-current_version = 1.2.1
-=======
 current_version = 1.2.2
->>>>>>> 1cd87bbd
 files = flask_restler/__init__.py
 tag = True
-tag_name = {new_version}
+tag_name = {new_version}